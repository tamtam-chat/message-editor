--- conflicted
+++ resolved
@@ -1,11 +1,7 @@
 {
   "name": "@tamtam-chat/message-editor",
   "description": "Компонент поля ввода сообщения для веб-версии TamTam",
-<<<<<<< HEAD
-  "version": "0.6.0-mobile.2",
-=======
   "version": "0.5.10",
->>>>>>> e1c51e1d
   "main": "./dist/editor.cjs.js",
   "module": "./dist/editor.es.js",
   "types": "./dist/index.d.ts",
